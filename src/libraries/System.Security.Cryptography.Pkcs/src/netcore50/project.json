--- conflicted
+++ resolved
@@ -1,10 +1,6 @@
 {
   "dependencies": {
-<<<<<<< HEAD
-    "Microsoft.NETCore.Platforms": "1.0.2-beta-devapi-24415-01",
-=======
     "Microsoft.NETCore.Platforms": "1.0.2-beta-24416-03",
->>>>>>> eec2d243
     "System.Collections": "4.0.10",
     "System.Diagnostics.Contracts": "4.0.0",
     "System.Diagnostics.Debug": "4.0.10",
